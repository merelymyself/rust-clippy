--- conflicted
+++ resolved
@@ -8,10 +8,7 @@
 use rustc_hir::def::Res;
 use rustc_hir::{Block, Expr, ExprKind, PatKind, QPath, Stmt, StmtKind};
 use rustc_lint::{LateContext, LateLintPass};
-<<<<<<< HEAD
-=======
 use rustc_middle::lint::in_external_macro;
->>>>>>> 00586dfd
 use rustc_middle::ty;
 use rustc_session::{declare_tool_lint, impl_lint_pass};
 use rustc_span::symbol::{Ident, Symbol};
@@ -124,11 +121,8 @@
                 // only take `let ...` statements
                 if let StmtKind::Local(local) = stmt.kind;
                 if let Some(expr) = local.init;
-<<<<<<< HEAD
-=======
                 if !any_parent_is_automatically_derived(cx.tcx, expr.hir_id);
                 if !in_external_macro(cx.tcx.sess, expr.span);
->>>>>>> 00586dfd
                 // only take bindings to identifiers
                 if let PatKind::Binding(_, binding_id, ident, _) = local.pat.kind;
                 // only when assigning `... = Default::default()`
@@ -198,11 +192,7 @@
                     .into_iter()
                     .map(|(field, rhs)| {
                         // extract and store the assigned value for help message
-<<<<<<< HEAD
-                        let value_snippet = snippet(cx, rhs.span, "..");
-=======
                         let value_snippet = snippet_with_macro_callsite(cx, rhs.span, "..");
->>>>>>> 00586dfd
                         format!("{}: {}", field, value_snippet)
                     })
                     .collect::<Vec<String>>()
