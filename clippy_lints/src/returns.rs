use clippy_utils::diagnostics::{span_lint_and_then, span_lint_hir_and_then};
use clippy_utils::source::{snippet_opt, snippet_with_context};
use clippy_utils::{fn_def_id, path_to_local_id};
use if_chain::if_chain;
use rustc_errors::Applicability;
use rustc_hir::intravisit::{walk_expr, FnKind, Visitor};
use rustc_hir::{Block, Body, Expr, ExprKind, FnDecl, HirId, MatchSource, PatKind, StmtKind};
use rustc_lint::{LateContext, LateLintPass, LintContext};
use rustc_middle::lint::in_external_macro;
use rustc_middle::ty::subst::GenericArgKind;
use rustc_session::{declare_lint_pass, declare_tool_lint};
use rustc_span::source_map::Span;

declare_clippy_lint! {
    /// ### What it does
    /// Checks for `let`-bindings, which are subsequently
    /// returned.
    ///
    /// ### Why is this bad?
    /// It is just extraneous code. Remove it to make your code
    /// more rusty.
    ///
    /// ### Example
    /// ```rust
    /// fn foo() -> String {
    ///     let x = String::new();
    ///     x
    /// }
    /// ```
    /// instead, use
    /// ```
    /// fn foo() -> String {
    ///     String::new()
    /// }
    /// ```
    #[clippy::version = "pre 1.29.0"]
    pub LET_AND_RETURN,
    style,
    "creating a let-binding and then immediately returning it like `let x = expr; x` at the end of a block"
}

declare_clippy_lint! {
    /// ### What it does
    /// Checks for return statements at the end of a block.
    ///
    /// ### Why is this bad?
    /// Removing the `return` and semicolon will make the code
    /// more rusty.
    ///
    /// ### Example
    /// ```rust
    /// fn foo(x: usize) -> usize {
    ///     return x;
    /// }
    /// ```
    /// simplify to
    /// ```rust
    /// fn foo(x: usize) -> usize {
    ///     x
    /// }
    /// ```
    #[clippy::version = "pre 1.29.0"]
    pub NEEDLESS_RETURN,
    style,
    "using a return statement like `return expr;` where an expression would suffice"
}

#[derive(PartialEq, Eq, Copy, Clone)]
enum RetReplacement {
    Empty,
    Block,
    Unit,
}

impl RetReplacement {
    fn sugg_help(self) -> &'static str {
        match self {
            Self::Empty => "remove `return`",
            Self::Block => "replace `return` with an empty block",
            Self::Unit => "replace `return` with a unit value",
        }
    }
}

impl ToString for RetReplacement {
    fn to_string(&self) -> String {
        match *self {
            Self::Empty => "",
            Self::Block => "{}",
            Self::Unit => "()",
        }
        .to_string()
    }
}

declare_lint_pass!(Return => [LET_AND_RETURN, NEEDLESS_RETURN]);

impl<'tcx> LateLintPass<'tcx> for Return {
    fn check_block(&mut self, cx: &LateContext<'tcx>, block: &'tcx Block<'_>) {
        // we need both a let-binding stmt and an expr
        if_chain! {
            if let Some(retexpr) = block.expr;
            if let Some(stmt) = block.stmts.iter().last();
            if let StmtKind::Local(local) = &stmt.kind;
            if local.ty.is_none();
            if cx.tcx.hir().attrs(local.hir_id).is_empty();
            if let Some(initexpr) = &local.init;
            if let PatKind::Binding(_, local_id, _, _) = local.pat.kind;
            if path_to_local_id(retexpr, local_id);
            if !last_statement_borrows(cx, initexpr);
            if !in_external_macro(cx.sess(), initexpr.span);
            if !in_external_macro(cx.sess(), retexpr.span);
            if !local.span.from_expansion();
            then {
                span_lint_hir_and_then(
                    cx,
                    LET_AND_RETURN,
                    retexpr.hir_id,
                    retexpr.span,
                    "returning the result of a `let` binding from a block",
                    |err| {
                        err.span_label(local.span, "unnecessary `let` binding");

                        if let Some(mut snippet) = snippet_opt(cx, initexpr.span) {
                            if !cx.typeck_results().expr_adjustments(retexpr).is_empty() {
                                snippet.push_str(" as _");
                            }
                            err.multipart_suggestion(
                                "return the expression directly",
                                vec![
                                    (local.span, String::new()),
                                    (retexpr.span, snippet),
                                ],
                                Applicability::MachineApplicable,
                            );
                        } else {
                            err.span_help(initexpr.span, "this expression can be directly returned");
                        }
                    },
                );
            }
        }
    }

    fn check_fn(
        &mut self,
        cx: &LateContext<'tcx>,
        kind: FnKind<'tcx>,
        _: &'tcx FnDecl<'tcx>,
        body: &'tcx Body<'tcx>,
        _: Span,
        _: HirId,
    ) {
        match kind {
            FnKind::Closure => {
                // when returning without value in closure, replace this `return`
                // with an empty block to prevent invalid suggestion (see #6501)
                let replacement = if let ExprKind::Ret(None) = &body.value.kind {
                    RetReplacement::Block
                } else {
                    RetReplacement::Empty
                };
<<<<<<< HEAD
                check_final_expr(cx, body.value, Some(body.value.span), replacement);
=======
                check_final_expr(cx, body.value, vec![], replacement);
>>>>>>> 0f6932a1
            },
            FnKind::ItemFn(..) | FnKind::Method(..) => {
                check_block_return(cx, &body.value.kind, vec![]);
            },
        }
    }
}

// if `expr` is a block, check if there are needless returns in it
fn check_block_return<'tcx>(cx: &LateContext<'tcx>, expr_kind: &ExprKind<'tcx>, semi_spans: Vec<Span>) {
    if let ExprKind::Block(block, _) = expr_kind {
        if let Some(block_expr) = block.expr {
            check_final_expr(cx, block_expr, semi_spans, RetReplacement::Empty);
        } else if let Some(stmt) = block.stmts.iter().last() {
            match stmt.kind {
                StmtKind::Expr(expr) => {
                    check_final_expr(cx, expr, semi_spans, RetReplacement::Empty);
                },
                StmtKind::Semi(semi_expr) => {
                    let mut semi_spans_and_this_one = semi_spans;
                    // we only want the span containing the semicolon so we can remove it later. From `entry.rs:382`
                    if let Some(semicolon_span) = stmt.span.trim_start(semi_expr.span) {
                        semi_spans_and_this_one.push(semicolon_span);
                        check_final_expr(cx, semi_expr, semi_spans_and_this_one, RetReplacement::Empty);
                    }
                },
                _ => (),
            }
        }
    }
}

fn check_final_expr<'tcx>(
    cx: &LateContext<'tcx>,
    expr: &'tcx Expr<'tcx>,
    semi_spans: Vec<Span>, /* containing all the places where we would need to remove semicolons if finding an
                            * needless return */
    replacement: RetReplacement,
) {
    let peeled_drop_expr = expr.peel_drop_temps();
    match &peeled_drop_expr.kind {
        // simple return is always "bad"
        ExprKind::Ret(ref inner) => {
            if cx.tcx.hir().attrs(expr.hir_id).is_empty() {
                let borrows = inner.map_or(false, |inner| last_statement_borrows(cx, inner));
                if !borrows {
                    emit_return_lint(
                        cx,
                        peeled_drop_expr.span,
                        semi_spans,
                        inner.as_ref().map(|i| i.span),
                        replacement,
                    );
                }
            }
        },
        ExprKind::If(_, then, else_clause_opt) => {
            check_block_return(cx, &then.kind, semi_spans.clone());
            if let Some(else_clause) = else_clause_opt {
                check_block_return(cx, &else_clause.kind, semi_spans);
            }
        },
        // a match expr, check all arms
        // an if/if let expr, check both exprs
        // note, if without else is going to be a type checking error anyways
        // (except for unit type functions) so we don't match it
        ExprKind::Match(_, arms, MatchSource::Normal) => {
            for arm in arms.iter() {
                check_final_expr(cx, arm.body, semi_spans.clone(), RetReplacement::Unit);
            }
        },
        // if it's a whole block, check it
        other_expr_kind => check_block_return(cx, other_expr_kind, semi_spans),
    }
}

fn emit_return_lint(
    cx: &LateContext<'_>,
    ret_span: Span,
    semi_spans: Vec<Span>,
    inner_span: Option<Span>,
    replacement: RetReplacement,
) {
    if ret_span.from_expansion() {
        return;
    }
    let mut applicability = Applicability::MachineApplicable;
    let return_replacement = inner_span.map_or_else(
        || replacement.to_string(),
        |inner_span| {
            let (snippet, _) = snippet_with_context(cx, inner_span, ret_span.ctxt(), "..", &mut applicability);
            snippet.to_string()
        },
    );
    let sugg_help = if inner_span.is_some() {
        "remove `return`"
    } else {
        replacement.sugg_help()
    };
    span_lint_and_then(cx, NEEDLESS_RETURN, ret_span, "unneeded `return` statement", |diag| {
        diag.span_suggestion_hidden(ret_span, sugg_help, return_replacement, applicability);
        // for each parent statement, we need to remove the semicolon
        for semi_stmt_span in semi_spans {
            diag.tool_only_span_suggestion(semi_stmt_span, "remove this semicolon", "", applicability);
        }
    });
}

fn last_statement_borrows<'tcx>(cx: &LateContext<'tcx>, expr: &'tcx Expr<'tcx>) -> bool {
    let mut visitor = BorrowVisitor { cx, borrows: false };
    walk_expr(&mut visitor, expr);
    visitor.borrows
}

struct BorrowVisitor<'a, 'tcx> {
    cx: &'a LateContext<'tcx>,
    borrows: bool,
}

impl<'tcx> Visitor<'tcx> for BorrowVisitor<'_, 'tcx> {
    fn visit_expr(&mut self, expr: &'tcx Expr<'_>) {
        if self.borrows || expr.span.from_expansion() {
            return;
        }

        if let Some(def_id) = fn_def_id(self.cx, expr) {
            self.borrows = self
                .cx
                .tcx
                .fn_sig(def_id)
                .output()
                .skip_binder()
                .walk()
                .any(|arg| matches!(arg.unpack(), GenericArgKind::Lifetime(_)));
        }

        walk_expr(self, expr);
    }
}<|MERGE_RESOLUTION|>--- conflicted
+++ resolved
@@ -160,11 +160,7 @@
                 } else {
                     RetReplacement::Empty
                 };
-<<<<<<< HEAD
-                check_final_expr(cx, body.value, Some(body.value.span), replacement);
-=======
                 check_final_expr(cx, body.value, vec![], replacement);
->>>>>>> 0f6932a1
             },
             FnKind::ItemFn(..) | FnKind::Method(..) => {
                 check_block_return(cx, &body.value.kind, vec![]);
