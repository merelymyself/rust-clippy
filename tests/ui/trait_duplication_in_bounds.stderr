--- conflicted
+++ resolved
@@ -20,11 +20,7 @@
    = help: consider removing this trait bound
 
 error: this trait bound is already specified in trait declaration
-<<<<<<< HEAD
-  --> $DIR/trait_duplication_in_bounds.rs:34:15
-=======
   --> $DIR/trait_duplication_in_bounds.rs:35:15
->>>>>>> ea4db3a6
    |
 LL |         Self: Default;
    |               ^^^^^^^
@@ -32,11 +28,7 @@
    = help: consider removing this trait bound
 
 error: this trait bound is already specified in trait declaration
-<<<<<<< HEAD
-  --> $DIR/trait_duplication_in_bounds.rs:48:15
-=======
   --> $DIR/trait_duplication_in_bounds.rs:49:15
->>>>>>> ea4db3a6
    |
 LL |         Self: Default + Clone;
    |               ^^^^^^^
@@ -44,11 +36,7 @@
    = help: consider removing this trait bound
 
 error: this trait bound is already specified in trait declaration
-<<<<<<< HEAD
-  --> $DIR/trait_duplication_in_bounds.rs:54:15
-=======
   --> $DIR/trait_duplication_in_bounds.rs:55:15
->>>>>>> ea4db3a6
    |
 LL |         Self: Default + Clone;
    |               ^^^^^^^
@@ -56,11 +44,7 @@
    = help: consider removing this trait bound
 
 error: this trait bound is already specified in trait declaration
-<<<<<<< HEAD
-  --> $DIR/trait_duplication_in_bounds.rs:54:25
-=======
   --> $DIR/trait_duplication_in_bounds.rs:55:25
->>>>>>> ea4db3a6
    |
 LL |         Self: Default + Clone;
    |                         ^^^^^
@@ -68,20 +52,13 @@
    = help: consider removing this trait bound
 
 error: this trait bound is already specified in trait declaration
-<<<<<<< HEAD
-  --> $DIR/trait_duplication_in_bounds.rs:57:15
-=======
   --> $DIR/trait_duplication_in_bounds.rs:58:15
->>>>>>> ea4db3a6
    |
 LL |         Self: Default;
    |               ^^^^^^^
    |
    = help: consider removing this trait bound
 
-<<<<<<< HEAD
-error: aborting due to 7 previous errors
-=======
 error: this trait bound is already specified in trait declaration
   --> $DIR/trait_duplication_in_bounds.rs:93:15
    |
@@ -91,4 +68,3 @@
    = help: consider removing this trait bound
 
 error: aborting due to 8 previous errors
->>>>>>> ea4db3a6
