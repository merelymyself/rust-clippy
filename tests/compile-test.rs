--- conflicted
+++ resolved
@@ -92,13 +92,9 @@
         .collect();
     assert!(
         not_found.is_empty(),
-<<<<<<< HEAD
-        "dependencies not found in depinfo: {:?}",
-=======
         "dependencies not found in depinfo: {:?}\n\
         help: Make sure the `-Z binary-dep-depinfo` rust flag is enabled\n\
         help: Try adding to dev-dependencies in Cargo.toml",
->>>>>>> 01ea06ac
         not_found
     );
     crates
